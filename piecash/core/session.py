--- conflicted
+++ resolved
@@ -6,10 +6,7 @@
 from sqlalchemy_utils import database_exists
 
 from .book import Book
-<<<<<<< HEAD
-=======
 from . import factories
->>>>>>> 69afc695
 from ..sa_extra import DeclarativeBase, get_foreign_keys, Session
 from .._common import GnucashException
 
@@ -41,8 +38,8 @@
     table_version = Column('table_version', INTEGER(), nullable=False)
 
     def __init__(self, table_name, table_version):
-        self.table_name = table_name
-        self.table_version = table_version
+        self.table_name=table_name
+        self.table_version=table_version
 
     def __repr__(self):
         return "Version<{}={}>".format(self.table_name, self.table_version)
@@ -97,18 +94,17 @@
     for table_name, table_version in version_supported.items():
         s.add(Version(table_name=table_name, table_version=table_version))
 
-    # create book and merge with session
-    b = Book()
+    # create Book and initial accounts
+    from .account import Account
+
+    b = Book(root_account=Account(name="Root Account", type="ROOT",
+                                  commodity=factories.create_currency_from_ISO(currency)),
+             root_template=Account(name="Template Root", type="ROOT", commodity=None),
+    )
     s.add(b)
+    s.commit()
+
     adapt_session(s, book=b, readonly=False)
-
-    # create commodities and initial accounts
-    from .account import Account
-
-    EUR = b.currencies(mnemonic="EUR")
-    b.root_account = Account(name="Root Account", type="ROOT", commodity=None, book=b)
-    b.root_template = Account(name="Template Root", type="ROOT", commodity=None, book=b)
-    b.save()
 
     return b
 
@@ -181,8 +177,8 @@
 
     # def new_flush(*args, **kwargs):
     # if session.dirty or session.new or session.deleted:
-    # session.rollback()
-    # raise GnucashException("You cannot change the DB, it is locked !")
+    #         session.rollback()
+    #         raise GnucashException("You cannot change the DB, it is locked !")
 
     # add logic to make session readonly
     def readonly_commit(*args, **kwargs):
@@ -223,22 +219,3 @@
     session.__class__.is_saved = property(
         fget=lambda self: not (self._is_modified or self.dirty or self.deleted or self.new),
         doc="True if nothing has yet been changed (False otherwise)")
-
-
-@event.listens_for(Session, 'before_flush')
-def validate_book(session, flush_context, instances):
-    # identify object to validate
-    txs = set()
-    for change, l in {"dirty": session.dirty,
-                      "new": session.new,
-                      "deleted": session.deleted}.items():
-        for o in l:
-            print(o)
-            for o_to_validate in o.object_to_validate(change):
-                txs.add(o_to_validate)
-    # txs = txs.union(o for o in session.new if isinstance(o, Transaction))
-    txs.discard(None)
-
-    # for each transaction, validate the transaction
-    for tx in txs:
-        tx.validate()