--- conflicted
+++ resolved
@@ -5,15 +5,14 @@
 
 from sqlalchemy import Column, VARCHAR, ForeignKey, BIGINT, event, INTEGER
 from sqlalchemy.orm import relation, validates, foreign
-<<<<<<< HEAD
-=======
 from sqlalchemy.orm.base import instance_state
->>>>>>> 69afc695
 
 from .._common import GncValidationError, hybrid_property_gncnumeric, Recurrence
 from .._declbase import DeclarativeBaseGuid
 from .._common import CallableList, GncImbalanceError
 from ..sa_extra import _Date, _DateTime, Session, mapped_to_slot_property, pure_slot_property
+from .book import Book
+from .account import Account
 
 
 """
