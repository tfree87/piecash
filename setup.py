# -*- coding: utf-8 -*-
from __future__ import print_function

import os
import sys
import imp
import subprocess

# # Python 2.6 subprocess.check_output compatibility. Thanks Greg Hewgill!
if 'check_output' not in dir(subprocess):
    def check_output(cmd_args, *args, **kwargs):
        proc = subprocess.Popen(
            cmd_args, *args,
            stdout=subprocess.PIPE, stderr=subprocess.PIPE, **kwargs)
        out, err = proc.communicate()
        if proc.returncode != 0:
            raise subprocess.CalledProcessError(args)
        return out

    subprocess.check_output = check_output

from setuptools import setup, find_packages
from setuptools.command.test import test as TestCommand

try:
    import colorama

    colorama.init()  # Initialize colorama on Windows
except ImportError:
    # Don't require colorama just for running paver tasks. This allows us to
    # run `paver install' without requiring the user to first have colorama
    # installed.
    pass

# Add the current directory to the module search path.
sys.path.append('.')

# # Constants
CODE_DIRECTORY = 'piecash'
DOCS_DIRECTORY = 'docs'
TESTS_DIRECTORY = 'tests'
DATA_DIRECTORY = 'gnucash_books'
PYTEST_FLAGS = ['--doctest-modules']

# Import metadata. Normally this would just be:
#
# from piecash import metadata
#
# However, when we do this, we also import `piecash/__init__.py'. If this
# imports names from some other modules and these modules have third-party
# dependencies that need installing (which happens after this file is run), the
# script will crash. What we do instead is to load the metadata module by path
# instead, effectively side-stepping the dependency problem. Please make sure
# metadata has no dependencies, otherwise they will need to be added to
# the setup_requires keyword.
metadata = imp.load_source(
    'metadata', os.path.join(CODE_DIRECTORY, 'metadata.py'))


# # Miscellaneous helper functions

def get_project_files():
    """Retrieve a list of project files, ignoring hidden files.

    :return: sorted list of project files
    :rtype: :class:`list`
    """
    if is_git_project():
        return get_git_project_files()

    project_files = []
    for top, subdirs, files in os.walk('.'):
        for subdir in subdirs:
            if subdir.startswith('.'):
                subdirs.remove(subdir)

        for f in files:
            if f.startswith('.'):
                continue
            project_files.append(os.path.join(top, f))

    return project_files


def is_git_project():
    return os.path.isdir('.git')


def get_git_project_files():
    """Retrieve a list of all non-ignored files, including untracked files,
    excluding deleted files.

    :return: sorted list of git project files
    :rtype: :class:`list`
    """
    cached_and_untracked_files = git_ls_files(
        '--cached',  # All files cached in the index
        '--others',  # Untracked files
        # Exclude untracked files that would be excluded by .gitignore, etc.
        '--exclude-standard')
    uncommitted_deleted_files = git_ls_files('--deleted')

    # Since sorting of files in a set is arbitrary, return a sorted list to
    # provide a well-defined order to tools like flake8, etc.
    return sorted(cached_and_untracked_files - uncommitted_deleted_files)


def git_ls_files(*cmd_args):
    """Run ``git ls-files`` in the top-level project directory. Arguments go
    directly to execution call.

    :return: set of file names
    :rtype: :class:`set`
    """
    cmd = ['git', 'ls-files']
    cmd.extend(cmd_args)
    return set(subprocess.check_output(cmd).splitlines())


def print_success_message(message):
    """Print a message indicating success in green color to STDOUT.

    :param message: the message to print
    :type message: :class:`str`
    """
    try:
        import colorama

        print(colorama.Fore.GREEN + message + colorama.Fore.RESET)
    except ImportError:
        print(message)


def print_failure_message(message):
    """Print a message indicating failure in red color to STDERR.

    :param message: the message to print
    :type message: :class:`str`
    """
    try:
        import colorama

        print(colorama.Fore.RED + message + colorama.Fore.RESET,
              file=sys.stderr)
    except ImportError:
        print(message, file=sys.stderr)


def read(filename):
    """Return the contents of a file.

    :param filename: file path
    :type filename: :class:`str`
    :return: the file's content
    :rtype: :class:`str`
    """
    with open(os.path.join(os.path.dirname(__file__), filename)) as f:
        return f.read()


def _lint():
    """Run lint and return an exit code."""
    # Flake8 doesn't have an easy way to run checks using a Python function, so
    # just fork off another process to do it.

    # Python 3 compat:
    # - The result of subprocess call outputs are byte strings, meaning we need
    # to pass a byte string to endswith.
    project_python_files = [filename for filename in get_project_files()
                            if filename.endswith(b'.py')]
    retcode = subprocess.call(
        ['flake8', '--ignore=E126,E121', '--max-line-length=99', '--max-complexity=10']
        + project_python_files)
    if retcode == 0:
        print_success_message('No style errors')
    return retcode


def _test():
    """Run the unit tests.

    :return: exit code
    """
    # Make sure to import pytest in this function. For the reason, see here:
    # <http://pytest.org/latest/goodpractises.html#integration-with-setuptools-test-commands>  # NOPEP8
    import pytest
    # This runs the unit tests.
    # It also runs doctest, but only on the modules in TESTS_DIRECTORY.
    return pytest.main(PYTEST_FLAGS + [TESTS_DIRECTORY])


def _test_all():
    """Run lint and tests.

    :return: exit code
    """
    return _lint() + _test()


# The following code is to allow tests to be run with `python setup.py test'.
# The main reason to make this possible is to allow tests to be run as part of
# Setuptools' automatic run of 2to3 on the source code. The recommended way to
# run tests is still `paver test_all'.
# See <http://pythonhosted.org/setuptools/python3.html>
# Code based on <http://pytest.org/latest/goodpractises.html#integration-with-setuptools-test-commands>  # NOPEP8
class TestAllCommand(TestCommand):
    def finalize_options(self):
        TestCommand.finalize_options(self)
        # These are fake, and just set to appease distutils and setuptools.
        self.test_suite = True
        self.test_args = []

    def run_tests(self):
        raise SystemExit(_test())


# define install_requires for specific Python versions
python_version_specific_requires = []

# as of Python >= 2.7 and >= 3.2, the argparse module is maintained within
# the Python standard library, otherwise we install it as a separate package
if sys.version_info < (2, 7) or (3, 0) <= sys.version_info < (3, 3):
    python_version_specific_requires.append('argparse')


# See here for more options:
# <http://pythonhosted.org/setuptools/setuptools.html>

setup_dict = dict(
    name=metadata.package,
    version=metadata.version,
    author=metadata.authors[0],
    author_email=metadata.emails[0],
    maintainer=metadata.authors[0],
    maintainer_email=metadata.emails[0],
    url=metadata.url,
    description=metadata.description,
    long_description=read('README.rst'),
    keywords=['GnuCash', 'python', 'binding', 'interface', 'sqlalchemy'],
    license='MIT',
    platforms='any',
    # Find a list of classifiers here:
    # <http://pypi.python.org/pypi?%3Aaction=list_classifiers>
    classifiers=[
        'Development Status :: 4 - Beta',
        'Environment :: Console',
        'Intended Audience :: Developers',
        'Intended Audience :: Financial and Insurance Industry',
        'License :: OSI Approved :: MIT License',
        'Natural Language :: English',
        'Operating System :: OS Independent',
        'Programming Language :: Python :: 2.7',
        'Programming Language :: Python :: 3.3',
        'Programming Language :: Python :: 3.4',
        'Topic :: Office/Business',
        'Topic :: Office/Business :: Financial',
        'Topic :: Office/Business :: Financial :: Accounting',
        'Topic :: Software Development :: Libraries :: Python Modules',
    ],
    packages=find_packages(exclude=(TESTS_DIRECTORY, DATA_DIRECTORY)),
    install_requires=[
                         'SQLAlchemy<=0.9.8',
<<<<<<< HEAD
                         'enum34',
                         'SQLAlchemy-Utils<=0.28.2',
=======
                         'SQLAlchemy-Utils<=0.28.2',
                         'enum34',
>>>>>>> 68448cf9
                         'pytz',
                         'tzlocal',
                         'future',
                     ] + python_version_specific_requires,
    # Allow tests to be run with `python setup.py test'.
    tests_require=[
        'pytest',
        'mock',
        'py',
    ],
    scripts=['scripts/piecash_ledger.py', 'scripts/piecash_toqif.py'],
    cmdclass={'test': TestAllCommand},
    zip_safe=False,  # don't use eggs
)


def main():
    setup(**setup_dict)


if __name__ == '__main__':
    main()<|MERGE_RESOLUTION|>--- conflicted
+++ resolved
@@ -260,13 +260,8 @@
     packages=find_packages(exclude=(TESTS_DIRECTORY, DATA_DIRECTORY)),
     install_requires=[
                          'SQLAlchemy<=0.9.8',
-<<<<<<< HEAD
-                         'enum34',
-                         'SQLAlchemy-Utils<=0.28.2',
-=======
                          'SQLAlchemy-Utils<=0.28.2',
                          'enum34',
->>>>>>> 68448cf9
                          'pytz',
                          'tzlocal',
                          'future',
@@ -277,7 +272,7 @@
         'mock',
         'py',
     ],
-    scripts=['scripts/piecash_ledger.py', 'scripts/piecash_toqif.py'],
+    scripts=['scripts/piecash_ledger.py','scripts/piecash_toqif.py'],
     cmdclass={'test': TestAllCommand},
     zip_safe=False,  # don't use eggs
 )
